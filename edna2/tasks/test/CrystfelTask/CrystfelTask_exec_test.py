#
# Copyright (c) European Synchrotron Radiation Facility (ESRF)
#
# Permission is hereby granted, free of charge, to any person obtaining a copy of
# this software and associated documentation files (the "Software"), to deal in
# the Software without restriction, including without limitation the rights to
# use, copy, modify, merge, publish, distribute, sublicense, and/or sell copies of
# the Software, and to permit persons to whom the Software is furnished to do so,
# subject to the following conditions:
#
# The above copyright notice and this permission notice shall be included in all
# copies or substantial portions of the Software.
#
# THE SOFTWARE IS PROVIDED "AS IS", WITHOUT WARRANTY OF ANY KIND, EXPRESS OR
# IMPLIED, INCLUDING BUT NOT LIMITED TO THE WARRANTIES OF MERCHANTABILITY, FITNESS
# FOR A PARTICULAR PURPOSE AND NONINFRINGEMENT. IN NO EVENT SHALL THE AUTHORS OR
# COPYRIGHT HOLDERS BE LIABLE FOR ANY CLAIM, DAMAGES OR OTHER LIABILITY, WHETHER
# IN AN ACTION OF CONTRACT, TORT OR OTHERWISE, ARISING FROM, OUT OF OR IN
# CONNECTION WITH THE SOFTWARE OR THE USE OR OTHER DEALINGS IN THE SOFTWARE.
#

__authors__ = ["O. Svensson", "S.Basu"]
__license__ = "MIT"
__date__ = "12/07/2019"

import unittest

from utils import UtilsTest
from utils import UtilsConfig
from utils import UtilsLogging

from tasks.CrystfelTasks import ExeCrystFEL

logger = UtilsLogging.getLogger()


class CrystfelTaskExecTest(unittest.TestCase):

    def setUp(self):
        self.dataPath = UtilsTest.prepareTestDataPath(__file__)

    @unittest.skipIf(UtilsConfig.getSite() == 'Default',
                     'Cannot run ImageQualityIndicatorsExecTest ' +
                     'test with default config')
    @unittest.skipIf(not os.path.exists('/scisoft/pxsoft/data/' +
                     'WORKFLOW_TEST_DATA/id30a1/20141110/RAW_DATA/' +
                     'opid30a1/1-1-4"'),
                     'Image directory doesn\'t exist')
    def test_execute_listOfImages(self):
        referenceDataPath = self.dataPath / 'inData_listOfImages.json'
        inData = UtilsTest.loadAndSubstitueTestData(referenceDataPath)
        task = ExeCrystFEL(inData=inData)
        task.execute()
        self.assertFalse(task.isFailure())
        outData = task.outData
<<<<<<< HEAD
        self.assertEqual(outData['centering'], 'P')
        self.assertEqual(outData['space_group'], 'P622')
=======
        self.assertTrue('resolution_limit' in outData)
        return
>>>>>>> 394ca749
<|MERGE_RESOLUTION|>--- conflicted
+++ resolved
@@ -42,10 +42,6 @@
     @unittest.skipIf(UtilsConfig.getSite() == 'Default',
                      'Cannot run ImageQualityIndicatorsExecTest ' +
                      'test with default config')
-    @unittest.skipIf(not os.path.exists('/scisoft/pxsoft/data/' +
-                     'WORKFLOW_TEST_DATA/id30a1/20141110/RAW_DATA/' +
-                     'opid30a1/1-1-4"'),
-                     'Image directory doesn\'t exist')
     def test_execute_listOfImages(self):
         referenceDataPath = self.dataPath / 'inData_listOfImages.json'
         inData = UtilsTest.loadAndSubstitueTestData(referenceDataPath)
@@ -53,10 +49,5 @@
         task.execute()
         self.assertFalse(task.isFailure())
         outData = task.outData
-<<<<<<< HEAD
-        self.assertEqual(outData['centering'], 'P')
-        self.assertEqual(outData['space_group'], 'P622')
-=======
         self.assertTrue('resolution_limit' in outData)
-        return
->>>>>>> 394ca749
+        return